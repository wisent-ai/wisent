--- conflicted
+++ resolved
@@ -331,11 +331,7 @@
     raw_map = {}
     dtype = preferred_dtype()
     for layer_str, vec_list in steering_data["steering_vectors"].items():
-<<<<<<< HEAD
         raw_map[layer_str] = torch.tensor(vec_list, dtype=dtype)
-=======
-        raw_map[layer_str] = torch.tensor(vec_list, dtype=torch.bfloat16)
->>>>>>> 954c792e
 
     model.set_steering_from_raw(raw_map, scale=scale, normalize=False)
     model.apply_steering()
@@ -369,11 +365,7 @@
     dtype = preferred_dtype()
     lm_eval_config = {}
     for layer_str, vec_list in steering_data["steering_vectors"].items():
-<<<<<<< HEAD
         vec = torch.tensor(vec_list, dtype=dtype)
-=======
-        vec = torch.tensor(vec_list, dtype=torch.bfloat16)
->>>>>>> 954c792e
         # lm-eval expects shape (1, hidden_dim)
         if vec.dim() == 1:
             vec = vec.unsqueeze(0)
