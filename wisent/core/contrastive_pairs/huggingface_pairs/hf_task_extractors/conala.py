from __future__ import annotations

import random
import re
from typing import Any

from wisent.core.cli_logger import setup_logger
from wisent.core.contrastive_pairs.core.pair import ContrastivePair
from wisent.core.contrastive_pairs.huggingface_pairs.atoms import HuggingFaceBenchmarkExtractor

__all__ = ["ConalaExtractor"]

log = setup_logger(__name__)


class ConalaExtractor(HuggingFaceBenchmarkExtractor):
    """
    Extractor for conala dataset (NL-to-code generation).

    Schema (neulab/conala):
        - intent: str (question/prompt)
        - snippet: str (answer/solution)
    
    Note: No test cases available. Uses generation evaluator (text similarity).
    """
<<<<<<< HEAD

    evaluator_name = "generation"

=======
    
    evaluator_name = "generation"
>>>>>>> d9cce1f4
    def extract_contrastive_pairs(
        self,
        limit: int | None = None,
    ) -> list[ContrastivePair]:
        """
        Build contrastive pairs from conala examples.

        Args:
            limit: Optional maximum number of pairs to produce.

        Returns:
            A list of ContrastivePair objects.
        """
        max_items = self._normalize_limit(limit)

        # Load dataset
        docs = self.load_dataset(
            dataset_name="neulab/conala",
            split="train",
            limit=max_items,
        )

        pairs: list[ContrastivePair] = []

        log.info(f"Extracting contrastive pairs from {len(docs)} conala examples")

        for doc in docs:
            pair = self._extract_pair_from_doc(doc)
            if pair is not None:
                pairs.append(pair)
                if max_items is not None and len(pairs) >= max_items:
                    break

        if not pairs:
            log.warning("No valid conala pairs extracted")

        return pairs

    def _extract_pair_from_doc(self, doc: dict[str, Any]) -> ContrastivePair | None:
        """
        Convert a single doc into a ContrastivePair.

        Returns None when required fields are missing or malformed.
        """
        try:
            question = doc.get("intent", "").strip()
            answer = doc.get("snippet", "")

            if not question or not answer:
                log.debug("Skipping: missing question or answer")
                return None

            # Convert answer to string
            correct_answer = str(answer).strip()

            # Create incorrect answer (modify or corrupt)
            incorrect_answer = self._create_incorrect_answer(correct_answer)

            # Format the question
            formatted_question = f"Question: {question}\n\nWhat is the answer?"

            metadata = {
                "label": "conala",
                "source": "neulab/conala",
            }

            return self._build_pair(
                question=formatted_question,
                correct=correct_answer,
                incorrect=incorrect_answer,
                metadata=metadata,
            )

        except Exception as exc:
            log.error(f"Error extracting pair from doc: {exc}", exc_info=True)
            return None

    def _create_incorrect_answer(self, correct: str) -> str:
        """Create an incorrect answer by shuffling letters in words."""
        def shuffle_word(word: str) -> str:
            """Shuffle all letters in a word."""
            if len(word) <= 2:
                return word
            letters = list(word)
            random.shuffle(letters)
            # Make sure it's actually different
            shuffled = ''.join(letters)
            if shuffled == word:
                return word[::-1]  # Reverse if shuffle didn't change
            return shuffled

        # Find words (alphanumeric sequences) and shuffle their letters
        def replace_word(match: re.Match) -> str:
            word = match.group(0)
            return shuffle_word(word)

        # Shuffle words with 3+ characters
        result = re.sub(r'[A-Za-z]{3,}', replace_word, correct)

        # If nothing changed (all short words), append something
        if result == correct:
            result = correct + "_corrupted"

        return result
<|MERGE_RESOLUTION|>--- conflicted
+++ resolved
@@ -23,14 +23,9 @@
     
     Note: No test cases available. Uses generation evaluator (text similarity).
     """
-<<<<<<< HEAD
 
     evaluator_name = "generation"
 
-=======
-    
-    evaluator_name = "generation"
->>>>>>> d9cce1f4
     def extract_contrastive_pairs(
         self,
         limit: int | None = None,
